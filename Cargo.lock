# This file is automatically @generated by Cargo.
# It is not intended for manual editing.
version = 3

[[package]]
name = "anyhow"
version = "1.0.40"
source = "registry+https://github.com/rust-lang/crates.io-index"
checksum = "28b2cd92db5cbd74e8e5028f7e27dd7aa3090e89e4f2a197cc7c8dfb69c7063b"

[[package]]
name = "autocfg"
version = "1.0.1"
source = "registry+https://github.com/rust-lang/crates.io-index"
checksum = "cdb031dd78e28731d87d56cc8ffef4a8f36ca26c38fe2de700543e627f8a464a"

[[package]]
name = "bit_field"
version = "0.10.1"
source = "registry+https://github.com/rust-lang/crates.io-index"
checksum = "dcb6dd1c2376d2e096796e234a70e17e94cc2d5d54ff8ce42b28cef1d0d359a4"

[[package]]
name = "bitflags"
version = "1.3.2"
source = "registry+https://github.com/rust-lang/crates.io-index"
checksum = "bef38d45163c2f1dde094a7dfd33ccf595c92905c8f8f4fdc18d06fb1037718a"

[[package]]
name = "bootloader"
version = "0.11.0-alpha.0"
dependencies = [
 "anyhow",
 "fatfs",
 "gpt",
]

[[package]]
name = "bootloader-locator"
version = "0.0.4"
source = "registry+https://github.com/rust-lang/crates.io-index"
checksum = "aaaa9db3339d32c2622f2e5d0731eb82a468d3439797c9d4fe426744fe2bd551"
dependencies = [
 "json",
]

[[package]]
name = "bootloader-x86_64-bios"
version = "0.1.0"
dependencies = [
 "bootloader-x86_64-common",
 "bootloader_api",
 "log",
 "rsdp",
 "usize_conversions",
 "x86_64",
]

[[package]]
name = "bootloader-x86_64-common"
version = "0.1.0-alpha.0"
dependencies = [
 "bootloader_api",
 "conquer-once",
 "font8x8",
 "log",
 "spinning_top",
 "uefi",
 "usize_conversions",
 "x86_64",
 "xmas-elf",
]

[[package]]
name = "bootloader-x86_64-uefi"
version = "0.1.0-alpha.0"
dependencies = [
 "bootloader-x86_64-common",
 "bootloader_api",
 "log",
 "uefi",
 "x86_64",
]

[[package]]
name = "bootloader_api"
version = "0.1.0-alpha.0"
dependencies = [
 "rand",
]

[[package]]
name = "bootloader_first_stage"
version = "0.1.0"

[[package]]
name = "build_const"
version = "0.2.2"
source = "registry+https://github.com/rust-lang/crates.io-index"
checksum = "b4ae4235e6dac0694637c763029ecea1a2ec9e4e06ec2729bd21ba4d9c863eb7"

[[package]]
name = "byteorder"
version = "1.4.3"
source = "registry+https://github.com/rust-lang/crates.io-index"
checksum = "14c189c53d098945499cdfa7ecc63567cf3886b3332b312a5b4585d8d3a6a610"

[[package]]
name = "cfg-if"
version = "1.0.0"
source = "registry+https://github.com/rust-lang/crates.io-index"
checksum = "baf1de4339761588bc0619e3cbc0120ee582ebb74b53b4efbf79117bd2da40fd"

[[package]]
name = "chrono"
version = "0.4.19"
source = "registry+https://github.com/rust-lang/crates.io-index"
checksum = "670ad68c9088c2a963aaa298cb369688cf3f9465ce5e2d4ca10e6e0098a1ce73"
dependencies = [
 "libc",
 "num-integer",
 "num-traits",
 "time",
 "winapi",
]

[[package]]
name = "conquer-once"
version = "0.3.2"
source = "registry+https://github.com/rust-lang/crates.io-index"
checksum = "7c6d3a9775a69f6d1fe2cc888999b67ed30257d3da4d2af91984e722f2ec918a"
dependencies = [
 "conquer-util",
]

[[package]]
name = "conquer-util"
version = "0.3.0"
source = "registry+https://github.com/rust-lang/crates.io-index"
checksum = "e763eef8846b13b380f37dfecda401770b0ca4e56e95170237bd7c25c7db3582"

[[package]]
name = "crc"
version = "1.8.1"
source = "registry+https://github.com/rust-lang/crates.io-index"
checksum = "d663548de7f5cca343f1e0a48d14dcfb0e9eb4e079ec58883b7251539fa10aeb"
dependencies = [
 "build_const",
]

[[package]]
name = "fatfs"
version = "0.3.5"
source = "registry+https://github.com/rust-lang/crates.io-index"
checksum = "e18f80a87439240dac45d927fd8f8081b6f1e34c03e97271189fa8a8c2e96c8f"
dependencies = [
 "bitflags",
 "byteorder",
 "chrono",
 "log",
]

[[package]]
name = "font8x8"
version = "0.3.1"
source = "registry+https://github.com/rust-lang/crates.io-index"
checksum = "875488b8711a968268c7cf5d139578713097ca4635a76044e8fe8eedf831d07e"

[[package]]
name = "getrandom"
version = "0.2.3"
source = "registry+https://github.com/rust-lang/crates.io-index"
checksum = "7fcd999463524c52659517fe2cea98493cfe485d10565e7b0fb07dbba7ad2753"
dependencies = [
 "cfg-if",
 "libc",
 "wasi",
]

[[package]]
name = "gpt"
version = "3.0.0"
source = "registry+https://github.com/rust-lang/crates.io-index"
checksum = "5dd7365d734a70ac5dd7be791b0c96083852188df015b8c665bb2dadb108a743"
dependencies = [
 "bitflags",
 "crc",
 "log",
 "uuid",
]

[[package]]
name = "json"
version = "0.12.4"
source = "registry+https://github.com/rust-lang/crates.io-index"
checksum = "078e285eafdfb6c4b434e0d31e8cfcb5115b651496faca5749b88fafd4f23bfd"

[[package]]
name = "libc"
version = "0.2.94"
source = "registry+https://github.com/rust-lang/crates.io-index"
checksum = "18794a8ad5b29321f790b55d93dfba91e125cb1a9edbd4f8e3150acc771c1a5e"

[[package]]
name = "locate-cargo-manifest"
version = "0.2.2"
source = "registry+https://github.com/rust-lang/crates.io-index"
checksum = "db985b63431fe09e8d71f50aeceffcc31e720cb86be8dad2f38d084c5a328466"
dependencies = [
 "json",
]

[[package]]
name = "lock_api"
version = "0.4.4"
source = "registry+https://github.com/rust-lang/crates.io-index"
checksum = "0382880606dff6d15c9476c416d18690b72742aa7b605bb6dd6ec9030fbf07eb"
dependencies = [
 "scopeguard",
]

[[package]]
name = "log"
version = "0.4.14"
source = "registry+https://github.com/rust-lang/crates.io-index"
checksum = "51b9bbe6c47d51fc3e1a9b945965946b4c44142ab8792c50835a980d362c2710"
dependencies = [
 "cfg-if",
]

[[package]]
name = "num-integer"
version = "0.1.44"
source = "registry+https://github.com/rust-lang/crates.io-index"
checksum = "d2cc698a63b549a70bc047073d2949cce27cd1c7b0a4a862d08a8031bc2801db"
dependencies = [
 "autocfg",
 "num-traits",
]

[[package]]
name = "num-traits"
version = "0.2.14"
source = "registry+https://github.com/rust-lang/crates.io-index"
checksum = "9a64b1ec5cda2586e284722486d802acf1f7dbdc623e2bfc57e65ca1cd099290"
dependencies = [
 "autocfg",
]

[[package]]
name = "ppv-lite86"
version = "0.2.15"
source = "registry+https://github.com/rust-lang/crates.io-index"
checksum = "ed0cfbc8191465bed66e1718596ee0b0b35d5ee1f41c5df2189d0fe8bde535ba"

[[package]]
name = "proc-macro2"
version = "1.0.35"
source = "registry+https://github.com/rust-lang/crates.io-index"
checksum = "392a54546fda6b7cc663379d0e6ce8b324cf88aecc5a499838e1be9781bdce2e"
dependencies = [
 "unicode-xid",
]

[[package]]
name = "quote"
version = "1.0.10"
source = "registry+https://github.com/rust-lang/crates.io-index"
checksum = "38bc8cc6a5f2e3655e0899c1b848643b2562f853f114bfec7be120678e3ace05"
dependencies = [
 "proc-macro2",
]

[[package]]
name = "rand"
version = "0.8.4"
source = "registry+https://github.com/rust-lang/crates.io-index"
checksum = "2e7573632e6454cf6b99d7aac4ccca54be06da05aca2ef7423d22d27d4d4bcd8"
dependencies = [
 "libc",
 "rand_chacha",
 "rand_core",
 "rand_hc",
]

[[package]]
name = "rand_chacha"
version = "0.3.1"
source = "registry+https://github.com/rust-lang/crates.io-index"
checksum = "e6c10a63a0fa32252be49d21e7709d4d4baf8d231c2dbce1eaa8141b9b127d88"
dependencies = [
 "ppv-lite86",
 "rand_core",
]

[[package]]
name = "rand_core"
version = "0.6.3"
source = "registry+https://github.com/rust-lang/crates.io-index"
checksum = "d34f1408f55294453790c48b2f1ebbb1c5b4b7563eb1f418bcfcfdbb06ebb4e7"
dependencies = [
 "getrandom",
]

[[package]]
name = "rand_hc"
version = "0.3.1"
source = "registry+https://github.com/rust-lang/crates.io-index"
checksum = "d51e9f596de227fda2ea6c84607f5558e196eeaf43c986b724ba4fb8fdf497e7"
dependencies = [
 "rand_core",
]

[[package]]
name = "rsdp"
version = "2.0.0"
source = "registry+https://github.com/rust-lang/crates.io-index"
checksum = "66d3add2fc55ef37511bcf81a08ee7a09eff07b23aae38b06a29024a38c604b1"
dependencies = [
 "log",
]

[[package]]
name = "runner"
version = "0.1.0"
dependencies = [
 "bootloader-locator",
 "locate-cargo-manifest",
]

[[package]]
name = "rustversion"
version = "1.0.6"
source = "registry+https://github.com/rust-lang/crates.io-index"
checksum = "f2cc38e8fa666e2de3c4aba7edeb5ffc5246c1c2ed0e3d17e560aeeba736b23f"

[[package]]
name = "scopeguard"
version = "1.1.0"
source = "registry+https://github.com/rust-lang/crates.io-index"
checksum = "d29ab0c6d3fc0ee92fe66e2d99f700eab17a8d57d1c1d3b748380fb20baa78cd"

[[package]]
name = "spinning_top"
version = "0.2.4"
source = "registry+https://github.com/rust-lang/crates.io-index"
checksum = "75adad84ee84b521fb2cca2d4fd0f1dab1d8d026bda3c5bea4ca63b5f9f9293c"
dependencies = [
 "lock_api",
]

[[package]]
name = "syn"
version = "1.0.84"
source = "registry+https://github.com/rust-lang/crates.io-index"
checksum = "ecb2e6da8ee5eb9a61068762a32fa9619cc591ceb055b3687f4cd4051ec2e06b"
dependencies = [
 "proc-macro2",
 "quote",
 "unicode-xid",
]

[[package]]
name = "test_kernel_default_settings"
version = "0.1.0"
dependencies = [
 "bootloader_api",
 "uart_16550",
 "x86_64",
]

[[package]]
name = "test_kernel_higher_half"
version = "0.1.0"
dependencies = [
 "bootloader_api",
 "uart_16550",
 "x86_64",
]

[[package]]
name = "test_kernel_map_phys_mem"
version = "0.1.0"
dependencies = [
 "bootloader_api",
 "uart_16550",
 "x86_64",
]

[[package]]
<<<<<<< HEAD
=======
name = "test_kernel_pie"
version = "0.1.0"
dependencies = [
 "bootloader",
 "uart_16550",
 "x86_64",
]

[[package]]
name = "thiserror"
version = "1.0.24"
source = "registry+https://github.com/rust-lang/crates.io-index"
checksum = "e0f4a65597094d4483ddaed134f409b2cb7c1beccf25201a9f73c719254fa98e"
dependencies = [
 "thiserror-impl",
]

[[package]]
name = "thiserror-impl"
version = "1.0.24"
source = "registry+https://github.com/rust-lang/crates.io-index"
checksum = "7765189610d8241a44529806d6fd1f2e0a08734313a35d5b3a556f92b381f3c0"
dependencies = [
 "proc-macro2",
 "quote",
 "syn",
]

[[package]]
>>>>>>> 64231659
name = "time"
version = "0.1.43"
source = "registry+https://github.com/rust-lang/crates.io-index"
checksum = "ca8a50ef2360fbd1eeb0ecd46795a87a19024eb4b53c5dc916ca1fd95fe62438"
dependencies = [
 "libc",
 "winapi",
]

[[package]]
name = "uart_16550"
version = "0.2.14"
source = "registry+https://github.com/rust-lang/crates.io-index"
checksum = "503a6c0e6d82daa87985e662d120c0176b09587c92a68db22781b28ae95405dd"
dependencies = [
 "bitflags",
 "x86_64",
]

[[package]]
name = "ucs2"
version = "0.3.2"
source = "registry+https://github.com/rust-lang/crates.io-index"
checksum = "bad643914094137d475641b6bab89462505316ec2ce70907ad20102d28a79ab8"
dependencies = [
 "bit_field",
]

[[package]]
name = "uefi"
version = "0.13.0"
source = "registry+https://github.com/rust-lang/crates.io-index"
checksum = "cd7363ecc1a80d6a7467b322bfb16e95ac5e19f0b71ba2af3e6592f101820113"
dependencies = [
 "bitflags",
 "log",
 "ucs2",
 "uefi-macros",
]

[[package]]
name = "uefi-macros"
version = "0.5.0"
source = "registry+https://github.com/rust-lang/crates.io-index"
checksum = "7006b85ae8acaf2b448c5f1630a434caaacaedcc0907f12404e4e31c9dafcdb3"
dependencies = [
 "proc-macro2",
 "quote",
 "syn",
]

[[package]]
name = "unicode-xid"
version = "0.2.2"
source = "registry+https://github.com/rust-lang/crates.io-index"
checksum = "8ccb82d61f80a663efe1f787a51b16b5a51e3314d6ac365b08639f52387b33f3"

[[package]]
name = "usize_conversions"
version = "0.2.0"
source = "registry+https://github.com/rust-lang/crates.io-index"
checksum = "f70329e2cbe45d6c97a5112daad40c34cd9a4e18edb5a2a18fefeb584d8d25e5"

[[package]]
name = "uuid"
version = "0.8.2"
source = "registry+https://github.com/rust-lang/crates.io-index"
checksum = "bc5cf98d8186244414c848017f0e2676b3fcb46807f6668a97dfe67359a3c4b7"
dependencies = [
 "getrandom",
]

[[package]]
name = "volatile"
version = "0.4.4"
source = "registry+https://github.com/rust-lang/crates.io-index"
checksum = "e4c2dbd44eb8b53973357e6e207e370f0c1059990df850aca1eca8947cf464f0"

[[package]]
name = "wasi"
version = "0.10.2+wasi-snapshot-preview1"
source = "registry+https://github.com/rust-lang/crates.io-index"
checksum = "fd6fbd9a79829dd1ad0cc20627bf1ed606756a7f77edff7b66b7064f9cb327c6"

[[package]]
name = "winapi"
version = "0.3.9"
source = "registry+https://github.com/rust-lang/crates.io-index"
checksum = "5c839a674fcd7a98952e593242ea400abe93992746761e38641405d28b00f419"
dependencies = [
 "winapi-i686-pc-windows-gnu",
 "winapi-x86_64-pc-windows-gnu",
]

[[package]]
name = "winapi-i686-pc-windows-gnu"
version = "0.4.0"
source = "registry+https://github.com/rust-lang/crates.io-index"
checksum = "ac3b87c63620426dd9b991e5ce0329eff545bccbbb34f3be09ff6fb6ab51b7b6"

[[package]]
name = "winapi-x86_64-pc-windows-gnu"
version = "0.4.0"
source = "registry+https://github.com/rust-lang/crates.io-index"
checksum = "712e227841d057c1ee1cd2fb22fa7e5a5461ae8e48fa2ca79ec42cfc1931183f"

[[package]]
name = "x86_64"
version = "0.14.9"
source = "registry+https://github.com/rust-lang/crates.io-index"
checksum = "958cd5cb28e720db2f59ee9dc4235b5f82a183d079fb0e6caf43ad074cfdc66a"
dependencies = [
 "bit_field",
 "bitflags",
 "rustversion",
 "volatile",
]

[[package]]
name = "xmas-elf"
version = "0.8.0"
source = "registry+https://github.com/rust-lang/crates.io-index"
checksum = "8d29b4d8e7beaceb4e77447ba941a7600d23d0319ab52da0461abea214832d5a"
dependencies = [
 "zero",
]

[[package]]
name = "zero"
version = "0.1.2"
source = "registry+https://github.com/rust-lang/crates.io-index"
checksum = "5f1bc8a6b2005884962297587045002d8cfb8dcec9db332f4ca216ddc5de82c5"<|MERGE_RESOLUTION|>--- conflicted
+++ resolved
@@ -388,8 +388,6 @@
 ]
 
 [[package]]
-<<<<<<< HEAD
-=======
 name = "test_kernel_pie"
 version = "0.1.0"
 dependencies = [
@@ -399,27 +397,6 @@
 ]
 
 [[package]]
-name = "thiserror"
-version = "1.0.24"
-source = "registry+https://github.com/rust-lang/crates.io-index"
-checksum = "e0f4a65597094d4483ddaed134f409b2cb7c1beccf25201a9f73c719254fa98e"
-dependencies = [
- "thiserror-impl",
-]
-
-[[package]]
-name = "thiserror-impl"
-version = "1.0.24"
-source = "registry+https://github.com/rust-lang/crates.io-index"
-checksum = "7765189610d8241a44529806d6fd1f2e0a08734313a35d5b3a556f92b381f3c0"
-dependencies = [
- "proc-macro2",
- "quote",
- "syn",
-]
-
-[[package]]
->>>>>>> 64231659
 name = "time"
 version = "0.1.43"
 source = "registry+https://github.com/rust-lang/crates.io-index"
